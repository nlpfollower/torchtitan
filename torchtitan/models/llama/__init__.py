--- conflicted
+++ resolved
@@ -6,7 +6,7 @@
 #
 # Copyright (c) Meta Platforms, Inc. All Rights Reserved.
 
-from torchtitan.datasets import build_hf_dataloader
+from torchtitan.datasets import build_hf_data_loader
 from torchtitan.datasets.tokenizer import TikTokenizer
 from torchtitan.loss import cross_entropy_loss
 from torchtitan.models.llama.model import Transformer, TransformerModelArgs
@@ -26,9 +26,10 @@
 
 
 llama3_configs = {
-<<<<<<< HEAD
-    "debugmodel": ModelArgs(dim=256, n_layers=8, n_heads=16, rope_theta=500000),
-    "1B": ModelArgs(
+    "debugmodel": TransformerModelArgs(
+        dim=256, n_layers=8, n_heads=16, rope_theta=500000
+    ),
+    "1B": TransformerModelArgs(
         dim=2048,
         n_layers=16,
         n_heads=32,
@@ -37,7 +38,7 @@
         multiple_of=256,
         rope_theta=500000,
     ),
-    "3B": ModelArgs(
+    "3B": TransformerModelArgs(
         dim=3072,
         n_layers=28,
         n_heads=24,
@@ -46,13 +47,7 @@
         multiple_of=256,
         rope_theta=500000,
     ),
-    "8B": ModelArgs(
-=======
-    "debugmodel": TransformerModelArgs(
-        dim=256, n_layers=8, n_heads=16, rope_theta=500000
-    ),
     "8B": TransformerModelArgs(
->>>>>>> 3cabf56b
         dim=4096,
         n_layers=32,
         n_heads=32,
@@ -91,7 +86,7 @@
         pipelining_fn=pipeline_llama,
         build_optimizers_fn=build_optimizers,
         build_lr_schedulers_fn=build_lr_schedulers,
-        build_dataloader_fn=build_hf_dataloader,
+        build_dataloader_fn=build_hf_data_loader,
         tokenizer_cls=TikTokenizer,
         loss_fn=cross_entropy_loss,
     )
