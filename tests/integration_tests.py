--- conflicted
+++ resolved
@@ -456,13 +456,6 @@
     return integration_tests_flavors
 
 
-<<<<<<< HEAD
-=======
-def _run_cmd(cmd):
-    return subprocess.run([cmd], text=True, shell=True)
-
-
->>>>>>> 3cabf56b
 def run_test(test_flavor: OverrideDefinitions, full_path: str, output_dir: str):
     test_name = test_flavor.test_name
     dump_folder = f"{output_dir}/{test_name}"
